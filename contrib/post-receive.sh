#!/bin/bash

GIT_REPO=/opt/jarbas.git
PUBLIC_WWW=/opt/jarbas

echo "==> Stopping the server"
kill -9 `cat /tmp/gunicorn.pid`

echo "==> Deploying to application directory…"
cd $PUBLIC_WWW || exit
unset GIT_DIR
git pull $GIT_REPO master

echo "==> Activating virtualenv…"
. /opt/jarbas.venv/bin/activate

<<<<<<< HEAD
echo "==> Installing NodeJS packages…"
npm install
=======
echo "\n==> Installing NodeJS packages…\n"
if [ -d node_modules/ ]; then
    rm -rf node_modules/
fi
if [ -d elm-stuff/ ]; then
    rm -rf elm-stuff/
fi
yarn install
>>>>>>> f95addd5

echo "==> Installing Python packages…"
pip install -U pip
pip install -r requirements.txt

echo "==> Running migrations…"
python manage.py migrate

echo "==> Updating CEAP dataset page"
python manage.py ceapdatasets

echo "==> Building assets"
npm run assets

echo "==> Collecting static files"
python manage.py collectstatic --no-input

echo "==> Starting the server"
nohup gunicorn jarbas.wsgi:application --reload --bind 127.0.0.1:8001 --workers 1 --pid /tmp/gunicorn.pid &>/dev/null &

echo "==> Done!"<|MERGE_RESOLUTION|>--- conflicted
+++ resolved
@@ -14,19 +14,14 @@
 echo "==> Activating virtualenv…"
 . /opt/jarbas.venv/bin/activate
 
-<<<<<<< HEAD
 echo "==> Installing NodeJS packages…"
-npm install
-=======
-echo "\n==> Installing NodeJS packages…\n"
 if [ -d node_modules/ ]; then
     rm -rf node_modules/
 fi
 if [ -d elm-stuff/ ]; then
     rm -rf elm-stuff/
 fi
-yarn install
->>>>>>> f95addd5
+npm install
 
 echo "==> Installing Python packages…"
 pip install -U pip
