--- conflicted
+++ resolved
@@ -14,21 +14,6 @@
 
 args = parser.parse_args()
 
-<<<<<<< HEAD
-if not os.path.exists('.env'):
-    copyfile('contrib/.env.sample', '.env')
-
-requirements = os.path.join(RESEARCH_DIR, 'requirements.txt')  # local install
-if not os.path.exists(requirements):
-    requirements = 'requirements.txt'  # Docker
-
-pip.main(['install', '--upgrade', '-r', requirements])
-
-if which('unzip') is None:
-    print('The following executables are needed and were not found: unzip')
-
-=======
->>>>>>> 5dbf659e
 print('Downloading datasets (this might take several minutes \
     depending on your internet connection)')
 
