# How to contribute?

## Before you start

If you work with statistics but are not a coder or a developer used to the routine below, or you are just willing to learn, share ideas and catch-up, join us in the [Telegram Open Group](http://bit.ly/2cUBFr6). This group keeps its language in English in order to be internationally open and we make Telegram the official channel to make it easy for non-developers to reach the technical group.


Also you should read [this article](https://datasciencebr.com/how-does-one-contribute-to-serenata-de-amor-operation-36e3e7b38207#.uoghp3dop), it explains how each part of Serenata de Amor works and how they all come together as whole. After reading it, you'll have a pretty good understanding of all the tools ([Jarbas](https://github.com/datasciencebr/jarbas), [Rosie](https://github.com/datasciencebr/rosie) and the [toolbox](https://github.com/datasciencebr/serenata-toolbox/)) that we use — we’ll refer to them below, so it’s nice to have an idea about what we’re talking about ;-)

## The basics

A lot of discussions about ideas take place in the [Issues](https://github.com/datasciencebr/serenata-de-amor/issues) section. There you can catch up with what's going on and also suggest new ideas.

1. _Fork_ this repository
2. Clone the repository: `git clone http://github.com/[YOUR_GITHUB_USER]/serenata-de-amor.git`
3. Create your branch: `$ git checkout -b new-stuff`
4. Commit your changes: `$ git commit -am 'My cool contribution'`
5. Push to the branch to your fork: `$ git push origin new-stuff`
6. Create a new _Pull Request_

## Environment

### Local Installation Environment (without Docker)

#### Video tutorial

[![Installing serenata-de-amor](http://img.youtube.com/vi/g9hmMFVp4rs/0.jpg)](http://www.youtube.com/watch?v=g9hmMFVp4rs)

#### Tutorial

The recommended way of setting your environment up is with [Anaconda](https://www.continuum.io/), a Python distribution with useful packages for Data Science.

The project uses Python 3 (specified in the `python=3` bit of the commands below). [Download Anaconda](https://www.continuum.io/downloads) and create an _environment_ for the project.

You can use either Anaconda 2 and Anaconda 3, since `conda` environments manage Python versions. But if you're going to do a fresh install, we recommend Anaconda 3 — it's newer and it makes no sense to have Python 2 as your default Anaconda Python.

```console
$ cd serenata-de-amor
$ conda update conda
$ conda create --name serenata_de_amor python=3
$ source activate serenata_de_amor
$ ./setup
```

The `activate serenata_de_amor` command must be run every time you enter the project folder to start working.

**If you use Windows** skip the last two commands, run _Command Prompt_ as _Administrator_ and use:

```console
$ activate serenata_de_amor
$ python setup
```

#### Common (virtual) environment issues

In some environments Jupyter might not be able to access packages from the Conda environment (basically… for some reason). If this is the case we recommend you to ensure you are using Anaconda 4.1.0 or higher, delete the old environment and follow these steps:

```console
$ rm -rf ~/<path to your anaconda>/envs/serenata_de_amor
$ conda update conda
$ conda create --name serenata_de_amor python=3 ipykernel
$ source activate serenata_de_amor
$ conda install notebook ipykernel
$ ipython kernel install --user
$ conda install jupyter
$ ./setup
```

#### Pyenv users

If you installed Anaconda via [pyenv](https://github.com/yyuu/pyenv), `source activate serenata_de_amor` will probably fail _unless_ you explicitly use the path to the Anaconda `activate` script. For example:

```console
$ source /usr/local/var/pyenv/versions/anaconda3-4.1.1/bin/activate serenata_de_amor
```

### Docker Installation Environment

#### Video tutorial

[![Installing serenata-de-amor with Docker](http://img.youtube.com/vi/3XwvZbCvZKQ/0.jpg)](http://www.youtube.com/watch?v=3XwvZbCvZKQ)

#### Tutorial

You can user [Docker](https://docs.docker.com/engine/installation/) and [Docker Compose](https://docs.docker.com/compose/install/) to have a working environment:

<<<<<<< HEAD
1. Create your `.env` file from the example: `$ cp contrib/.env.sample .env`
=======
>>>>>>> 5dbf659e
1. Build the tags with `$ docker-compose build`
1. Start the environment (it might take a while, hurry not): `$ docker-compose up -d`.

If you want to access the console:

```console
$ docker-compose run --rm research bash
```

### Using Neo4j in graph analysis

[Neo4j](https://neo4j.com/) is a *graph* database that enables you analyse data expressing its relationship in a graph model.

If you plan to use Neo4j in your analysis and you don't have it installed, the easiest way to put it running is using `Docker`. If you prefer to install in a traditional way, please refer to Neo4j website for more information about [installation steps](https://neo4j.com/).

Please refer to `2017-02-12-marcusrehm-neo4j-guide` and `2017-02-12-marcusrehm-neo4j-example2` notebooks for more information on how to use it.

Neo4j integration in Jupyter notebooks is based on Nichole White's work. It can be found [here](https://github.com/nicolewhite/neo4j-jupyter).


## Best practices

In order to avoid tons of conflicts when trying to merge [Jupyter Notebooks](http://jupyter.org), there are some [guidelines we follow](http://www.svds.com/jupyter-notebook-best-practices-for-data-science/).

That said one of our best practices is creating a `.html` and a `.py` version of each notebook. This can be done automatically and painlessly by editing the config file `~/.jupyter/jupyter_notebook_config.py` and adding the folowing code:

```python
### If you want to auto-save .html and .py versions of your notebook:
# modified from: https://github.com/ipython/ipython/issues/8009
import os
from subprocess import check_call

def post_save(model, os_path, contents_manager):
    """post-save hook for converting notebooks to .py scripts"""
    if model['type'] != 'notebook':
        return # only do this for notebooks
    d, fname = os.path.split(os_path)
    check_call(['jupyter', 'nbconvert', '--to', 'script', fname], cwd=d)
    check_call(['jupyter', 'nbconvert', '--to', 'html', fname], cwd=d)

c.FileContentsManager.post_save_hook = post_save
```

Beyond that we have five big directories with different purposes:

| Directory | Purpose | File naming |
|-----------|---------|-------------|
| **`research/develop/`** | This is where we _explore_ data, feel free to create your own notebook for your exploration. | `[ISO 8601 date]-[author-username]-[2-4 word description].ipynb` (e.g. `2016-05-13-anaschwendler-air-tickets.ipynb`) |
|**`research/deliver/`** | This is where we write up the findings and results, here is where we put together different data, analysis and strategies to make a point, feel free to jump in. | Meaningful title for the report (e.g. `Transport-allowances.ipynb` |
| **`research/src/`** | This is where our auxiliary scripts lie: code to scrap data, to convert stuff, etc. | Small caps, no special character, `-` instead of spaces. |
| **`research/data/`** | This is not supposed to be committed, but it is where saved databases will be stored locally (scripts from `research/src/` should be able to get this data for you); a copy of this data will be available elsewhere (_just in case_). | Date prefix, small caps, no special character, `-` instead of spaces, preference for `.xz` compressed CSV (`YYYY-MM-DD-my-dataset.xz`). |
| **`docs/`** | Once a new subject, theme or dataset is added to project, would be nice to have some documentation describing these items and how others can use them. | Small caps whenever possible, no special character, `-` instead of spaces, preference for `.md` Markdown files. |  |

### The toolbox and our the source files (`research/src/`)

Here we explain what each script from `research/src/` and the `serenata_toolbox` do for you:

##### One toolbox to rule them all

With the [toolbox](https://github.com/datasciencebr/serenata-toolbox) you can download, translate and convert the dataset from XML to CSV. You can chec the [toolbox docs](http://serenata-toolbox.readthedocs.io/en/latest/) too.


When you run our setup, the toolbox is installed and all our datasets are downloaded to your `research/data/` directory. This is handled by these two single lines:
```python
from serenata_toolbox.datasets import fetch_latest_backup
fetch_latest_backup('data/')
```

##### Quota for Exercising Parliamentary Activity (CEAP)
1. `research/src/group_receipts.py` creates a `research/data/YYYY-MM-DD-reimbursements.xz` file with grouped data from all of the available datasets (`research/data/YYYY-MM-DD-current-year.xz`, `research/data/YYYY-MM-DD-last-year.xz` and `research/data/YYYY-MM-DD-previous-years.xz`)
1. `research/src/translation_table.py` creates a `research/data/YYYY-MM-DD-ceap-datasets.md` file with details of the meaning and of the translation of each variable from the _Quota for Exercising Parliamentary Activity_ datasets.


##### Suppliers information (CNPJ)
1. `research/src/fetch_cnpj_info.py` iterates over the CEAP datasets looking for supplier unique documents (CNPJ) and creates a local dataset with each supplier info, after that, cleans up and translates the dataset.
1. `research/src/geocode_addresses.py` iterates over the supplier info dataset and add geolocation data to it (it uses the Google Maps API set in `.env`).
1. `research/src/fetch_sex_places.py` fetches the closest sex related place (cat houses, night clubs, massage parlours etc.) to each company (use `--help` for further instructions).

##### Miscellaneous
1. `research/src/backup_data.py` uploads files from `research/data/` to an Amazon S3 bucket set on `.env` .

##### Politician's relatives
1. `research/src/get_family_names.py` gets the names of the parents of congresspeople from the congress website and saves them to `research/data/YYYY-MM-DD-congressperson_relatives.xz` (and it may save some data to `research/data/YYYY-MM-DD-congressperson_relatives_raw.xz` in case it fails to parse the names)

##### Deputies Advisors
1. `research/src/fetch_deputies_advisors.py` gets the name and point number (and act's issued place and date when available) of all advisors of current deputies from Chamber of Deputies website and saves to `research/data/YYYY-MM-DD-deputies-advisors.xz`

##### Federal Budget
1. `research/src/fetch_federal_budget_datasets.py` downloads datasets files of agreements made with Federal Budget and their related amendments.  The script gets the lastest version available for each dataset, unpacks, translates columns to english and saves them into `research/data/`. The files are named as follows:
 - Agreements:  `YYYY-MM-DD-agreements.xz`
 - Amendments: `YYYY-MM-DD-amendments.xz`

##### Electoral information
1. `research/src/fetch_tse_data.py` downloads datasets files from TSE website and organize them in the dataset `research/data/YYYY-MM-DD-tse-candidates.xz`.
1. `research/src/fetch_campaign_donations.py` downloads datasets with data from donation to electoral campaigns (donations for candidates, committees and parties) in three files `research/data/YYYY-MM-DD-donations-candidates.xz`, `research/data/YYYY-MM-DD-donations-committees.xz` and `research/data/YYYY-MM-DD-donations-parties.xz`

##### Companies and Non-Profit Entities with sanctions (CEIS, CEPIM and CNEP).
1. `research/src/fetch_federal_sanctions.py` downloads all three datasets files (CEIS, CEPIM and CNEP) from official source. The script gets the lastest version available for each dataset, unpacks, translates columns to english and saves them into `research/data/`. The files are named as follows:
 - CEIS: `YYYY-MM-DD-inident-and-suspended-companies.xz`
 - CEPIM: `YYYY-MM-DD-impeded-non-profit-entities.xz`
 - CNEP: `YYYY-MM-DD-national-register-punished-companies.xz`

##### Purchase suppliers
1. `research/src/fetch_purchase_suppliers.py` collects the data of all suppliers related with purchases made by federal government. The purchases could be by a company or by a person. The file is named as follows: `YYYY-MM-DD-purchase-suppliers.xz`.

##### Congresspeople details
1. `research/src/fetch_congressperson_details.py` collects personal details (civil name, birth date and gender) from congresspeople. The file is named as follows: `YYYY-MM-DD-congressperson-details.xz`.

#### Brazilian cities
1. `research/src/grequests_transparency_portal_cities.py` generates a dataset containing all available
links for transparency portal from each Brazilian city that already have them. The output file can be found at `research/data/` and is named as follows: `YYYY-MM-DD-cities-with-tp-url.xz`.

### Datasets (`research/data/`)

Here we explain what are the datasets inside `research/data/`. They are not part of this repository, but can be downloaded with the [toolbox](https://github.com/datasciencebr/serenata-toolbox). Most files are `.xz` compressed CSV.
All files are named with a [ISO 8601](https://en.wikipedia.org/wiki/ISO_8601) date suffix.

1. `research/data/YYYY-MM-DD-current-year.xz`, `research/data/YYYY-MM-DD-last-year.xz` and `research/data/YYYY-MM-DD-previous-years.xz`: Datasets from the _Quota for Exercising Parliamentary Activity_; for details on its variables and meaning, check `research/data/YYYY-MM-DD-ceap-datasets.md`.
1. `research/data/datasets-format.html`: Original HTML in Portuguese from the Chamber of Deputies explaining CEAP dataset variables.
1. `research/data/YYYY-MM-DD-ceap-datasets.md`: Table comparing contents from `data/YYYY-MM-DD-datasets_format.html` and our translation of variable names and descriptions.
1. `research/data/YYYY-MM-DD-companies.xz`: Dataset with suppliers info containing all the fields offered in the [Federal Revenue alternative API](http://receitaws.com.br) and complemented with geolocation (latitude and longitude) gathered from Google Maps.
1. `research/data/YYYY-MM-DD-congressperson_relatives.xz` contains data on the relatives of congresspeople and the nature of their relationship.
1. `research/data/YYYY-MM-DD-congressperson_relatives_raw.xz` also contains data on the relatives of congresspeople, but is only created if `research/src/get_family_names.py` fails to handle some names.
1. `research/data/YYYY-MM-DD-deputies-advisors.xz` contains data from advisors of each deputy in the current term along with the deputy number and deputy name.
1. `research/data/YYYY-MM-DD-sex-place-distances` contains data from the closest sex related place (cat houses, night clubs, massage parlours etc.) to each company (including distance in meters) — this dataset is just a sample (check [this notebook](research/develop/2017-04-21-cuducos-explore-sex-places-dataset.ipynb) for details).
1. `research/data/YYYY-MM-DD-tse-candidates.xz` contains information about politicians candidacy over the last years. Can be used to extract a list of all politicians in Brazil.
1. `research/data/YYYY-MM-DD-congressperson-details.xz` contains the birth date, gender and civil name of congresspeople.
1. `research/data/YYYY-MM-DD-brazilian-cities.csv` contains information about all Brazilian cities (e.g. city code, state and name).
1. `research/data/YYYY-MM-DD-receipts-texts.xz` OCR of nearly 200k reimbursement receipts using Google's Cloud Vision API, for more information see the documentation on [docs/receipts-ocr.md](docs/receipts-ocr.md)
1. `research/data/YYYY-MM-DD-donations-candidates.xz` contais data about donations to candidates since the 2010 election
1. `research/data/YYYY-MM-DD-donations-committees.xz` contais data about donations to electoral committees since the 2010 election
1. `research/data/YYYY-MM-DD-donations-parties.xz` contais data about donations to political parties since the 2010 election

## Four moments

The project basically happens in four moments, and contributions are welcomed in all of them:

| Moment | Description | Focus | Target |
|--------|-------------|-------|--------|
| **Possibilities** | To structure hypotheses and strategies taking into account (a) the source of the data, (b) how feasible it is to get this data, and (c) what is the purpose of bringing this data into the project.| Contributions here require more sagacity than technical skills.| [GitHub Issues](https://github.com/codelandev/serenata-de-amor/issues) |
| **Data collection** | Once one agrees that a certain _possibility_ is worth it, one might want to start writing code to get the data (these scripts go into `research/src/`). | Technical skills in scrapping data and using APIs. | `research/src/`, `research/data/` and `docs/` |
| **Exploring** | Once data is ready to be used, one might want to start exploring and analyzing it. | Here what matters is mostly data science skills. | `research/develop/` |
| **Reporting** | Once a relevant finding emerges from the previous stages, this finding might be gathered with other similar findings (e.g. put together explorations on airline tickets, car rentals and geolocation under a report on transportation) on a report. | Contributions here require good communication skills and very basic understanding of quantitative methods. | `research/report/` |

## More about the Quota for Exercising Parliamentary Activity (CEAP)

If you read Portuguese there is [the official page](http://www2.camara.leg.br/participe/fale-conosco/perguntas-frequentes/cota-para-o-exercicio-da-atividade-parlamentar) with the legal pieces defining the quota and also [a human version of the main text](docs/CEAP.md) we made.

Also you can find more about the dataset variables [in Jarbas](http://jarbas.datasciencebr.com/static/ceap-datasets.html) or in `research/data/YYYY-MM-DD-ceap-datasets.md` that was downloaded when you [ran the setup](#one-toolbox-to-rule-them-all).

## More about Federal Budget

As a secondary goal, some datasets related to Federal Budget and its uses were analyzed crossing them with datasets of inident and suspect companies that have suffered some sanction by Federal Government and are suspended from entering into any type of contract with Federal Government during sactions.

It is a work in progress as other datasets can be downloaded from [SICONV](http://portal.convenios.gov.br/download-de-dados) and documentation can also be improved.

You can read more about these datasets at:
- [federal-budget-agreements-datasets.md](docs/federal-budget-agreements-datasets.md)
- [companies-with-federal-sanctions-datasets.md](docs/companies-with-federal-sanctions-datasets.md)

The notebook with the analysis are:
- 2016-12-12-marcusrehm-federal-budget-companies-with-sanctions.ipynb
- 2017-01-15-marcusrehm-congressperson-reimbursements-from-companies-with-sanctions.ipynb<|MERGE_RESOLUTION|>--- conflicted
+++ resolved
@@ -84,10 +84,6 @@
 
 You can user [Docker](https://docs.docker.com/engine/installation/) and [Docker Compose](https://docs.docker.com/compose/install/) to have a working environment:
 
-<<<<<<< HEAD
-1. Create your `.env` file from the example: `$ cp contrib/.env.sample .env`
-=======
->>>>>>> 5dbf659e
 1. Build the tags with `$ docker-compose build`
 1. Start the environment (it might take a while, hurry not): `$ docker-compose up -d`.
 
