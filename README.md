--- conflicted
+++ resolved
@@ -254,13 +254,8 @@
 Not sure? Test it!
 
 ```console
-<<<<<<< HEAD
-$ docker-compose run --rm django check
-$ docker-compose run --rm django test --parallel
-=======
 $ docker-compose run --rm django python manage.py check
 $ docker-compose run --rm django python manage.py test
->>>>>>> 313c07a5
 ```
 
 If you use Windows do not use the `--parallel` argument ([it is not compatible](https://docs.djangoproject.com/en/1.11/ref/django-admin/#cmdoption-test-parallel)).
