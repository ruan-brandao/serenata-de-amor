--- conflicted
+++ resolved
@@ -35,12 +35,8 @@
     tests = loader.discover('rosie')
     testRunner = unittest.runner.TextTestRunner()
     result = testRunner.run(tests)
-<<<<<<< HEAD
-    return not result.wasSuccessful()
-=======
     if not result.wasSuccessful():
         exit(1)
->>>>>>> 13e5f157
 
 
 commands = {'run': run, 'test': test}
