--- conflicted
+++ resolved
@@ -2,13 +2,6 @@
 geopy>=1.11.0
 numpy==1.13.3
 # scipy must come before scikit-learn in order to build the wheel in docker image
-<<<<<<< HEAD
-scipy==0.19.0
-scikit-learn==0.18.1
-serenata-toolbox
-=======
 scipy==1.0.0
-pycpfcnpj==1.3
 scikit-learn==0.19.1
-serenata-toolbox # pyup: ignore
->>>>>>> f6605123
+serenata-toolbox # pyup: ignore