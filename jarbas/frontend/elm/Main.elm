--- conflicted
+++ resolved
@@ -7,7 +7,6 @@
 import String
 import Document
 import Template
-
 import Document
 
 
@@ -16,26 +15,9 @@
 --
 
 
-<<<<<<< HEAD
-
-
-type alias Model =
-    { documentId : String
-    , documents : List Document.Model
-    , documentCount : Maybe Int
-    , documentTotal : Int
-    , loading : Bool
-    , error : Maybe Http.Error
-    , title : String
-    , github :
-        { main : String
-        , api : String
-        }
-=======
 type alias Model =
     { documents : Document.Model
     , template : Template.Model
->>>>>>> 0c4ba9a3
     }
 
 
@@ -53,64 +35,8 @@
 
 
 type Msg
-<<<<<<< HEAD
-    = Change String
-    | Submit
-    | ApiFail Http.Error
-    | ApiSuccess (List Document.Model)
-
-
-loadDocuments : String -> Cmd Msg
-loadDocuments documentId =
-    let
-        url =
-            Http.url "/api/document/" [ ( "document_id", documentId ) ]
-    in
-        Task.perform
-            ApiFail
-            ApiSuccess
-            (Http.get documentsDecoder url)
-
-documentsDecoder : Json.Decode.Decoder (List Document)
-documentsDecoder =
-    Json.Decode.at ["results"] <| Json.Decode.list documentDecoder
-
-documentDecoder : Json.Decode.Decoder Document
-documentDecoder =
-    decode Document
-        |> required "document_id" Json.Decode.int
-        |> required "congressperson_name" Json.Decode.string
-        |> required "congressperson_id" Json.Decode.int
-        |> required "congressperson_document" Json.Decode.int
-        |> required "term" Json.Decode.int
-        |> required "state" Json.Decode.string
-        |> required "party" Json.Decode.string
-        |> required "term_id" Json.Decode.int
-        |> required "subquota_number" Json.Decode.int
-        |> required "subquota_description" Json.Decode.string
-        |> required "subquota_group_id" Json.Decode.int
-        |> required "subquota_group_description" Json.Decode.string
-        |> required "supplier" Json.Decode.string
-        |> required "cnpj_cpf" Json.Decode.string
-        |> required "document_number" Json.Decode.string
-        |> required "document_type" Json.Decode.int
-        |> required "issue_date" Json.Decode.string
-        |> required "document_value" Json.Decode.string
-        |> required "remark_value" Json.Decode.string
-        |> required "net_value" Json.Decode.string
-        |> required "month" Json.Decode.int
-        |> required "year" Json.Decode.int
-        |> required "installment" Json.Decode.int
-        |> required "passenger" Json.Decode.string
-        |> required "leg_of_the_trip" Json.Decode.string
-        |> required "batch_number" Json.Decode.int
-        |> required "reimbursement_number" Json.Decode.int
-        |> required "reimbursement_value" Json.Decode.string
-        |> required "applicant_id" Json.Decode.int
-=======
     = DocumentMsg Document.Msg
     | TemplateMsg Template.Msg
->>>>>>> 0c4ba9a3
 
 
 update : Msg -> Model -> ( Model, Cmd Msg )
@@ -165,14 +91,6 @@
 --
 
 
-toUrl : String -> String
-toUrl documentId =
-    if documentId == "" then
-        ""
-    else
-        "#/document/" ++ documentId
-
-
 fromUrl : String -> Maybe String
 fromUrl url =
     String.split "/" url |> List.reverse |> List.head
@@ -190,7 +108,13 @@
             if id == "" then
                 ( { model | documents = Document.initialModel }, Cmd.none )
             else
-                ( model, Cmd.map DocumentMsg <| Document.loadDocuments id )
+                let
+                    documents =
+                        model.documents
+                in
+                    ( { model | documents = { documents | query = id } }
+                    , Cmd.map DocumentMsg <| Document.loadDocuments id
+                    )
 
         Nothing ->
             ( model, Navigation.modifyUrl "" )
