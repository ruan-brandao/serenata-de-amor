from unittest.mock import patch

from django.db.utils import IntegrityError
from django.test import TestCase
from requests.exceptions import ConnectionError

from jarbas.core.models import Reimbursement
from jarbas.core.tests import sample_reimbursement_data


class TestReimbursement(TestCase):

    def setUp(self):
        self.data = sample_reimbursement_data


class TestCreate(TestReimbursement):

    def test_create(self):
        self.assertEqual(0, Reimbursement.objects.count())
        Reimbursement.objects.create(**self.data)
        self.assertEqual(1, Reimbursement.objects.count())

    def test_unique_document_id(self):
        Reimbursement.objects.create(**self.data)
        with self.assertRaises(IntegrityError):
            Reimbursement.objects.create(**self.data)

    def test_optional_fields(self):
        optional = (
            'total_reimbursement_value',
            'congressperson_id',
            'congressperson_name',
            'congressperson_document',
            'subquota_group_id',
            'subquota_group_description',
            'cnpj_cpf',
            'remark_value',
            'installment',
            'reimbursement_values',
            'passenger',
            'leg_of_the_trip',
            'probability',
            'suspicions'
        )
        new_data = {k: v for k, v in self.data.items() if k not in optional}
        Reimbursement.objects.create(**new_data)
        self.assertEqual(1, Reimbursement.objects.count())


class TestManager(TestReimbursement):

    def test_same_day(self):
        data1 = sample_reimbursement_data.copy()
        data1['document_id'] = 42 * 2
        data1['issue_date'] = '1970-12-31'
        Reimbursement.objects.create(**data1)

        data2 = sample_reimbursement_data.copy()
        data2['document_id'] = 42 * 3
        data2['issue_date'] = '1970-12-31'
        Reimbursement.objects.create(**data2)

        data3 = sample_reimbursement_data.copy()
        data3['document_id'] = 42 * 4
        data3['issue_date'] = '1970-12-31'
        Reimbursement.objects.create(**data3)

        qs = Reimbursement.objects.same_day_as(84)
        self.assertEqual(2, qs.count())

<<<<<<< HEAD
=======
    def test_same_day_error(self):
        with self.assertRaises(TypeError):
            Reimbursement.objects.same_day(year=2016, document_id=42)

    def test_suspicions(self):
        data = self.data.copy()
        data['document_id'] = 42 * 2
        del data['suspicions']
        del data['probability']
        Reimbursement.objects.create(**data)
        Reimbursement.objects.create(**self.data)
        self.assertEqual(1, Reimbursement.objects.suspicions().count())

>>>>>>> b31fd6f1

class TestCustomMethods(TestReimbursement):

    def test_as_list(self):
        self.assertIsNone(Reimbursement.as_list(''))
        self.assertEqual(['1', '2'], Reimbursement.as_list('1,2'))
        self.assertEqual([1, 2], Reimbursement.as_list('1,2', int))

    def test_all_reimbursemenet_values(self):
        Reimbursement.objects.create(**self.data)
        reimbursement = Reimbursement.objects.first()
        self.assertEqual(
            [12.13, 14.15],
            list(reimbursement.all_reimbursement_values)
        )

    def test_all_numbers(self):
        Reimbursement.objects.create(**self.data)
        reimbursement = Reimbursement.objects.first()
        self.assertEqual(
            [10, 11],
            list(reimbursement.all_reimbursement_numbers)
        )

    def test_all_net_values(self):
        Reimbursement.objects.create(**self.data)
        reimbursement = Reimbursement.objects.first()
        self.assertEqual(
            [1.99, 2.99],
            list(reimbursement.all_net_values)
        )

    def test_repr(self):
        obj = Reimbursement.objects.create(**self.data)
        expected = 'Reimbursement(document_id=42)'
        self.assertEqual(expected, obj.__repr__())


class TestReceipt(TestCase):

    def setUp(self):
        self.obj = Reimbursement.objects.create(**sample_reimbursement_data)
        self.expected_receipt_url = 'http://www.camara.gov.br/cota-parlamentar/documentos/publ/13/1970/42.pdf'

    def test_url_is_none(self):
        self.assertIsNone(self.obj.receipt_url)
        self.assertFalse(self.obj.receipt_fetched)

    @patch('jarbas.core.models.head')
    def test_get_existing_url(self, mocked_head):
        mocked_head.return_value.status_code = 200
        self.assertEqual(self.expected_receipt_url, self.obj.get_receipt_url())
        self.assertEqual(self.expected_receipt_url, self.obj.receipt_url)
        self.assertTrue(self.obj.receipt_fetched)
        mocked_head.assert_called_once_with(self.expected_receipt_url)

    @patch('jarbas.core.models.head')
    def test_get_non_existing_url(self, mocked_head):
        mocked_head.return_value.status_code = 404
        self.assertIsNone(self.obj.get_receipt_url())
        self.assertIsNone(self.obj.receipt_url)
        self.assertTrue(self.obj.receipt_fetched)
        mocked_head.assert_called_once_with(self.expected_receipt_url)

    @patch('jarbas.core.models.head')
    def test_get_non_existing_url_with_error(self, mocked_head):
        mocked_head.side_effect = ConnectionError
        with self.assertRaises(ConnectionError):
            self.obj.get_receipt_url()

    @patch('jarbas.core.models.head')
    def test_get_fetched_existing_url(self, mocked_head):
        self.obj.receipt_fetched = True
        self.obj.receipt_url = '42'
        self.obj.save()
        self.assertEqual('42', self.obj.get_receipt_url())
        self.assertEqual('42', self.obj.receipt_url)
        self.assertTrue(self.obj.receipt_fetched)
        mocked_head.assert_not_called()

    @patch('jarbas.core.models.head')
    def test_get_fetched_non_existing_url(self, mocked_head):
        self.obj.receipt_fetched = True
        self.obj.receipt_url = None
        self.obj.save()
        self.assertIsNone(self.obj.get_receipt_url())
        self.assertIsNone(self.obj.receipt_url)
        self.assertTrue(self.obj.receipt_fetched)
        mocked_head.assert_not_called()

    @patch('jarbas.core.models.head')
    def test_force_get_receipt_url(self, mocked_head):
        mocked_head.return_value.status_code = 200
        self.obj.receipt_fetched = True
        self.obj.receipt_url = None
        self.obj.save()
        self.assertEqual(
            self.expected_receipt_url,
            self.obj.get_receipt_url(force=True)
        )
        self.assertEqual(self.expected_receipt_url, self.obj.receipt_url)
        self.assertTrue(self.obj.receipt_fetched)
        mocked_head.assert_called_once_with(self.expected_receipt_url)

    @patch('jarbas.core.models.head')
    def test_bulk_get_receipt_url(self, mocked_head):
        mocked_head.return_value.status_code = 200
        updated = self.obj.get_receipt_url(bulk=True)
        self.assertIsInstance(updated, Reimbursement)
        self.assertIsInstance(updated.receipt_url, str)
        self.assertTrue(updated.receipt_fetched)<|MERGE_RESOLUTION|>--- conflicted
+++ resolved
@@ -69,12 +69,6 @@
         qs = Reimbursement.objects.same_day_as(84)
         self.assertEqual(2, qs.count())
 
-<<<<<<< HEAD
-=======
-    def test_same_day_error(self):
-        with self.assertRaises(TypeError):
-            Reimbursement.objects.same_day(year=2016, document_id=42)
-
     def test_suspicions(self):
         data = self.data.copy()
         data['document_id'] = 42 * 2
@@ -84,7 +78,6 @@
         Reimbursement.objects.create(**self.data)
         self.assertEqual(1, Reimbursement.objects.suspicions().count())
 
->>>>>>> b31fd6f1
 
 class TestCustomMethods(TestReimbursement):
 
