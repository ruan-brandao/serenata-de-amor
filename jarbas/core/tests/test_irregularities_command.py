--- conflicted
+++ resolved
@@ -95,44 +95,20 @@
     @patch('jarbas.core.management.commands.irregularities.Command.main')
     @patch('jarbas.core.management.commands.irregularities.os.path.exists')
     @patch('jarbas.core.management.commands.irregularities.print')
-<<<<<<< HEAD
     def test_handler_without_options(self, print_, exists, main, irregularities):
-        self.command.handle()
+        self.command.handle(dataset='irregularities.xz')
         main.assert_called_once_with()
-=======
-    def test_handler(self, print_, exists, update, irregularities):
-        self.command.handle(dataset='irregularities.xz')
-        update.assert_called_once_with(irregularities)
->>>>>>> 41a0d214
         print_.assert_called_once_with('0 reimbursements updated.')
         self.assertEqual(self.command.path, 'irregularities.xz')
 
     @patch('jarbas.core.management.commands.irregularities.Command.irregularities')
     @patch('jarbas.core.management.commands.irregularities.Command.main')
     @patch('jarbas.core.management.commands.irregularities.os.path.exists')
-<<<<<<< HEAD
-    @patch('jarbas.core.management.commands.irregularities.print')
-    def test_handler_with_options(self, print_, exists, main, irregularities):
-        self.command.handle(irregularities_path='0')
-        main.assert_called_once_with()
-        print_.assert_called_once_with('0 reimbursements updated.')
-        self.assertEqual('0', self.command.path)
-
-    @patch('jarbas.core.management.commands.irregularities.Command.irregularities')
-    @patch('jarbas.core.management.commands.irregularities.Command.main')
-    @patch('jarbas.core.management.commands.irregularities.os.path.exists')
-    def test_handler_with_non_existing_file(self, exists, main, irregularities):
-        exists.return_value = False
-        with self.assertRaises(FileNotFoundError):
-            self.command.handle()
-        main.assert_not_called()
-=======
     def test_handler_with_non_existing_file(self, exists, update, irregularities):
         exists.return_value = False
         with self.assertRaises(FileNotFoundError):
             self.command.handle(dataset='irregularities.xz')
         update.assert_not_called()
->>>>>>> 41a0d214
 
 
 class TestFileLoader(TestCommand):
@@ -141,12 +117,7 @@
     @patch('jarbas.core.management.commands.irregularities.lzma')
     @patch('jarbas.core.management.commands.irregularities.csv.DictReader')
     @patch('jarbas.core.management.commands.irregularities.Command.serialize')
-<<<<<<< HEAD
-    @patch('jarbas.core.management.commands.irregularities.Command.get_dataset')
-    def test_irregularities_property(self, get_dataset, serialize, rows, lzma, print_):
-=======
-    def test_irregularities_property(self, serialize, rows, lzma):
->>>>>>> 41a0d214
+    def test_irregularities_property(self, serialize, rows, lzma, print_):
         lzma.return_value = StringIO()
         rows.return_value = range(42)
         self.command.path = 'irregularities.xz'
