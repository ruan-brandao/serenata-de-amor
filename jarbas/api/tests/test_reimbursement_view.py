from json import loads
from unittest.mock import patch
from urllib.parse import urlencode

from django.shortcuts import resolve_url
from django.test import TestCase
from freezegun import freeze_time
from mixer.backend.django import mixer

from jarbas.core.models import Reimbursement
from jarbas.api.tests import get_sample_reimbursement_api_response


def get_reimbursement(**kwargs):
    quantity = kwargs.pop('quantity', 1)
    kwargs['net_values'] = '1.99,2.99'
    kwargs['reimbursement_values'] = '200.00,500.00'
    kwargs['reimbursement_numbers'] = '2,3'
    if quantity == 1:
        return mixer.blend(Reimbursement, **kwargs)
    return mixer.cycle(quantity).blend(Reimbursement, **kwargs)


<<<<<<< HEAD
        data = [
            sample_reimbursement_data.copy(),
            sample_reimbursement_data.copy(),
            sample_reimbursement_data.copy(),
            sample_reimbursement_data.copy(),
            sample_reimbursement_data.copy()
        ]

        data[1]['cnpj_cpf'] = '22222222222'
        data[1]['document_id'] = 42 * 2
        data[1]['issue_date'] = date(1969, 12, 31)
        data[1]['probability'] = None
        data[1]['subquota_id'] = 22

        data[2]['applicant_id'] = 13 * 3
        data[2]['cnpj_cpf'] = '22222222222'
        data[2]['document_id'] = 42 * 3
        data[2]['probability'] = 0.1
        data[2]['subquota_id'] = 22

        data[3]['applicant_id'] = 13 * 4
        data[3]['cnpj_cpf'] = '22222222222'
        data[3]['document_id'] = 42 * 4
        data[3]['probability'] = 0.9
        data[3]['subquota_id'] = 22
        data[3]['year'] = 1983
        data[3]['issue_date'] = '1970-02-01'

        data[4]['applicant_id'] = 13 * 5
        data[4]['cnpj_cpf'] = '22222222222'
        data[4]['document_id'] = 42 * 5
        data[4]['subquota_id'] = 22
        data[4]['year'] = 1983
        data[4]['issue_date'] = '1960-02-01'
        data[4]['available_in_latest_dataset'] = False
        del data[4]['probability']
        del data[4]['suspicions']

        for fixture in data:
            Reimbursement.objects.create(**fixture)
=======
class TestListApi(TestCase):
>>>>>>> 92fb7251

    def setUp(self):
        get_reimbursement(quantity=3)
        self.url = resolve_url('api:reimbursement-list')

    def test_status(self):
        resp = self.client.get(self.url)
        self.assertEqual(200, resp.status_code)

    def test_content_general(self):
        self.assertEqual(3, Reimbursement.objects.count())
        self.assertEqual(3, self._count_results(self.url))

    def test_ordering(self):
        resp = self.client.get(self.url)
        content = loads(resp.content.decode('utf-8'))
        first = content['results'][0]
        last = content['results'][-1]
        self.assertEqual(3, len(content['results']))
        self.assertTrue(first['issue_date'] > last['issue_date'])

    def test_content_with_cnpj_cpf_filter(self):
        search_data = (
            ('cnpj_cpf', '12345678901'),
            ('subquota_id', '22'),
            ('order_by', 'probability'),
            ('suspicious', '1'),
        )
        url = '{}?{}'.format(self.url, urlencode(search_data))
        target_result = get_reimbursement(cnpj_cpf='12345678901', subquota_id=22, suspicious=1)
        resp = self.client.get(url)
        content = loads(resp.content.decode('utf-8'))
        self.assertEqual(1, len(content['results']))
        self.assertEqual(target_result.cnpj_cpf, content['results'][0]['cnpj_cpf'])

    def test_content_with_availability_in_latest_dataset(self):
        url = self.url + '?in_latest_dataset=0'
        resp = self.client.get(url)
        content = loads(resp.content.decode('utf-8'))
        self.assertEqual(1, len(content['results']))

    def test_content_with_date_filters(self):
        get_reimbursement(issue_date='1970-01-01')
        get_reimbursement(issue_date='1970-01-01')
        search_data = (
            ('issue_date_start', '1970-01-01'),
            ('issue_date_end', '1970-02-02'),
        )
        url = '{}?{}'.format(self.url, urlencode(search_data))
        resp = self.client.get(url)
        content = loads(resp.content.decode('utf-8'))
        self.assertEqual(2, len(content['results']))

    def test_more_than_one_document_query(self):
        get_reimbursement(quantity=4, document_id=(id for id in (42, 84, 126, 168)))
        url = self.url + '?document_id=42,84+126,+168'
        resp = self.client.get(url)
        content = loads(resp.content.decode('utf-8'))
        self.assertEqual(4, len(content['results']))

    def _count_results(self, url):
        resp = self.client.get(url)
        content = loads(resp.content.decode('utf-8'))
        return len(content.get('results', 0))


@freeze_time('1970-01-01 00:00:00')
class TestRetrieveApi(TestCase):

    def setUp(self):
        self.reimbursement = get_reimbursement()
        self.sample_response = get_sample_reimbursement_api_response(
            self.reimbursement
        )
        url = resolve_url('api:reimbursement-detail',
                          document_id=self.reimbursement.document_id)
        self.resp = self.client.get(url)
        self.maxDiff = 2 ** 11

    def test_status(self):
        self.assertEqual(200, self.resp.status_code)

    def test_contents(self):
        contents = loads(self.resp.content.decode('utf-8'))
        self.assertEqual(self.sample_response, contents)


class TestReceiptApi(TestCase):

    def setUp(self):
        self.reimbursement = get_reimbursement(
            year=2017,
            applicant_id=1,
            document_id=20,
            receipt_url='http://www.camara.gov.br/cota-parlamentar/documentos/publ/1/2017/20.pdf'
        )
        self.reimbursement_no_receipt = get_reimbursement(receipt_url=None)
        self.url = resolve_url(
            'api:reimbursement-receipt', document_id=self.reimbursement.document_id)
        self.url_no_receipt = resolve_url(
            'api:reimbursement-receipt', document_id=self.reimbursement_no_receipt.document_id)

    @patch('jarbas.core.models.head')
    def test_fetch_existing_receipt(self, mocked_head):
        mocked_head.return_value.status_code = 200
        resp = self.client.get(self.url)
        expected = dict(url=self.reimbursement.receipt_url)
        content = loads(resp.content.decode('utf-8'))
        self.assertEqual(expected, content)

    @patch('jarbas.core.models.head')
    def test_fetch_non_existing_receipt(self, mocked_head):
        mocked_head.return_value.status_code = 404
        resp = self.client.get(self.url_no_receipt)
        expected = dict(url=None)
        content = loads(resp.content.decode('utf-8'))
        self.assertEqual(expected, content)

    @patch('jarbas.core.models.head')
    def test_refetch_existing_receipt(self, mocked_head):
        expected = dict(url=self.reimbursement.receipt_url)
        self.reimbursement.receipt_fetched = True
        self.reimbursement.receipt_url = None
        self.reimbursement.save()
        mocked_head.return_value.status_code = 200
        resp = self.client.get(self.url + '?force')
        content = loads(resp.content.decode('utf-8'))
        self.assertEqual(expected, content)<|MERGE_RESOLUTION|>--- conflicted
+++ resolved
@@ -21,50 +21,7 @@
     return mixer.cycle(quantity).blend(Reimbursement, **kwargs)
 
 
-<<<<<<< HEAD
-        data = [
-            sample_reimbursement_data.copy(),
-            sample_reimbursement_data.copy(),
-            sample_reimbursement_data.copy(),
-            sample_reimbursement_data.copy(),
-            sample_reimbursement_data.copy()
-        ]
-
-        data[1]['cnpj_cpf'] = '22222222222'
-        data[1]['document_id'] = 42 * 2
-        data[1]['issue_date'] = date(1969, 12, 31)
-        data[1]['probability'] = None
-        data[1]['subquota_id'] = 22
-
-        data[2]['applicant_id'] = 13 * 3
-        data[2]['cnpj_cpf'] = '22222222222'
-        data[2]['document_id'] = 42 * 3
-        data[2]['probability'] = 0.1
-        data[2]['subquota_id'] = 22
-
-        data[3]['applicant_id'] = 13 * 4
-        data[3]['cnpj_cpf'] = '22222222222'
-        data[3]['document_id'] = 42 * 4
-        data[3]['probability'] = 0.9
-        data[3]['subquota_id'] = 22
-        data[3]['year'] = 1983
-        data[3]['issue_date'] = '1970-02-01'
-
-        data[4]['applicant_id'] = 13 * 5
-        data[4]['cnpj_cpf'] = '22222222222'
-        data[4]['document_id'] = 42 * 5
-        data[4]['subquota_id'] = 22
-        data[4]['year'] = 1983
-        data[4]['issue_date'] = '1960-02-01'
-        data[4]['available_in_latest_dataset'] = False
-        del data[4]['probability']
-        del data[4]['suspicions']
-
-        for fixture in data:
-            Reimbursement.objects.create(**fixture)
-=======
 class TestListApi(TestCase):
->>>>>>> 92fb7251
 
     def setUp(self):
         get_reimbursement(quantity=3)
@@ -91,16 +48,17 @@
             ('cnpj_cpf', '12345678901'),
             ('subquota_id', '22'),
             ('order_by', 'probability'),
-            ('suspicious', '1'),
+            ('suspicions', '1'),
         )
         url = '{}?{}'.format(self.url, urlencode(search_data))
-        target_result = get_reimbursement(cnpj_cpf='12345678901', subquota_id=22, suspicious=1)
+        target_result = get_reimbursement(cnpj_cpf='12345678901', subquota_id=22, suspicions=1)
         resp = self.client.get(url)
         content = loads(resp.content.decode('utf-8'))
         self.assertEqual(1, len(content['results']))
         self.assertEqual(target_result.cnpj_cpf, content['results'][0]['cnpj_cpf'])
 
     def test_content_with_availability_in_latest_dataset(self):
+        get_reimbursement(available_in_latest_dataset=False)
         url = self.url + '?in_latest_dataset=0'
         resp = self.client.get(url)
         content = loads(resp.content.decode('utf-8'))
