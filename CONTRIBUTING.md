--- conflicted
+++ resolved
@@ -156,15 +156,12 @@
 1. `src/backup_data.py` uploads files from `data/` to an Amazon S3 bucket set on `config.ini` .
 
 ##### Politician's relatives
-
 1. `src/get_family_names.py` gets the names of the parents of congresspeople from the congress website and saves them to `data/YYYY-MM-DD-congressperson_relatives.xz` (and it may save some data to `data/YYYY-MM-DD-congressperson_relatives_raw.xz` in case it fails to parse the names)
 
-<<<<<<< HEAD
 ##### Deputies Advisors
 1. `src/fetch_deputies_advisors.py` gets the name and point number (and act's issued place and date when available) of all advisors of current deputies from Chamber of Deputies website and saves to `data/YYYY-MM-DD-deputies-advisors.xz`
-=======
+
 ##### Federal Budget
-
 1. `src/fetch_federal_budget_datasets.py` downloads datasets files of agreements made with Federal Budget and their related amendments.  The script gets the lastest version available for each dataset, unpacks, translates columns to english and saves them into `data/`. The files are named as follows:
  - Agreements:  `YYYY-MM-DD-agreements.xz`
  - Amendments: `YYYY-MM-DD-amendments.xz`
@@ -173,15 +170,14 @@
 1. `src/fetch_tse_data.py` downloads datasets files from TSE website and organize them in the dataset `data/YYYY-MM-DD-tse-candidates.xz`.
 
 ##### Companies and Non-Profit Entities with sanctions (CEIS, CEPIM and CNEP).
-
 1. `src/fetch_federal_sanctions.py` downloads all three datasets files (CEIS, CEPIM and CNEP) from official source. The script gets the lastest version available for each dataset, unpacks, translates columns to english and saves them into `data/`. The files are named as follows:
  - CEIS: `YYYY-MM-DD-inident-and-suspended-companies.xz`
- - CEPIM:  `YYYY-MM-DD-impeded-non-profit-entities.xz`
+ - CEPIM: `YYYY-MM-DD-impeded-non-profit-entities.xz`
  - CNEP: `YYYY-MM-DD-national-register-punished-companies.xz`
 
 ##### Purchase suppliers
 1. `src/fetch_purchase_suppliers.py` collects the data of all suppliers related with purchases made by federal government. The purchases could be by a company or by a person. The file is named as follows: `YYYY-MM-DD-purchase-suppliers.xz`.
->>>>>>> d8326b25
+
 
 ### Datasets (`data/`)
 
@@ -194,12 +190,9 @@
 1. `data/YYYY-MM-DD-companies.xz`: Dataset with suppliers info containing all the fields offered in the [Federal Revenue alternative API](http://receitaws.com.br) and complemented with geolocation (latitude and longitude) gathered from Google Maps.
 1. `data/YYYY-MM-DD-congressperson_relatives.xz` contains data on the relatives of congresspeople and the nature of their relationship.
 1. `data/YYYY-MM-DD-congressperson_relatives_raw.xz` also contains data on the relatives of congresspeople, but is only created if `src/get_family_names.py` fails to handle some names.
-<<<<<<< HEAD
 1. `data/YYYY-MM-DD-deputies-advisors.xz` contains data from advisors of each deputy in the current term along with the deputy number and deputy name.
-=======
 1. `data/YYYY-MM-DD-sex-place-distances` contains data from the closest sex related place (cat houses, night clubs, massage parlours etc.) to each company (including distance in meters) — this dataset is just a sample (check [this notebook](develop/2017-04-21-cuducos-explore-sex-places-dataset.ipynb) for details).
 1. `data/YYYY-MM-DD-tse-candidates.xz` contains information about politicians candidacy over the last years. Can be used to extract a list of all politicians in Brazil.
->>>>>>> d8326b25
 
 ## Four moments
 
