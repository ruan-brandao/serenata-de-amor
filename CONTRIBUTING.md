# How to contribute?

## Before you start

If you work with statistics but are not a coder or a developer used to the routine below, or you are just willing to learn, share ideas and catch-up, join us in the [Telegram Open Group](http://bit.ly/2cUBFr6). This group keeps its language in English in order to be internationally open and we make Telegram the official channel to make it easy for non-developers to reach the technical group.


Also you should read [this article](https://datasciencebr.com/how-does-one-contribute-to-serenata-de-amor-operation-36e3e7b38207#.uoghp3dop), it explains how each part of Serenata de Amor works and how they all come together as whole. After reading it, you'll have a pretty good understanding of all the tools ([Jarbas](https://github.com/datasciencebr/jarbas), [Rosie](https://github.com/datasciencebr/rosie) and the [toolbox](https://github.com/datasciencebr/serenata-toolbox/)) that we use — we’ll refer to them below, so it’s nice to have an idea about what we’re talking about ;-)

## The basics

A lot of discussions about ideas take place in the [Issues](https://github.com/datasciencebr/serenata-de-amor/issues) section. There you can catch up with what's going on and also suggest new ideas.

1. _Fork_ this repository
2. Clone the repository: `git clone http://github.com/[YOUR_GITHUB_USER]/serenata-de-amor.git`
3. Create your branch: `$ git checkout -b new-stuff`
4. Commit your changes: `$ git commit -am 'My cool contribution'`
5. Push to the branch to your fork: `$ git push origin new-stuff`
6. Create a new _Pull Request_

## Environment

### Local Installation Environment (without Docker)

The recommended way of setting your environment up is with [Anaconda](https://www.continuum.io/), a Python distribution with useful packages for Data Science.

The project uses Python 3 (specified in the `python=3` bit of the commands below). [Download Anaconda](https://www.continuum.io/downloads) and create an _environment_ for the project.

You can use either Anaconda 2 and Anaconda 3, since `conda` environments manage Python versions. But if you're going to do a fresh install, we recommend Anaconda 3 — it's newer and it makes no sense to have Python 2 as your default Anaconda Python.

```console
$ cd serenata-de-amor
$ conda update conda
$ conda create --name serenata_de_amor python=3
$ source activate serenata_de_amor
$ ./setup
```

The `activate serenata_de_amor` command must be run every time you enter the project folder to start working.

#### Common (virtual) environment issues

In some environments Jupyter might not be able to access packages from the Conda environment (basically… for some reason). If this is the case we recommend you to ensure you are using Anaconda 4.1.0 or higher, delete the old environment and follow these steps:

```console
$ rm -rf ~/<path to your anaconda>/envs/serenata_de_amor
$ conda update conda
$ conda create --name serenata_de_amor python=3 ipykernel
$ source activate serenata_de_amor
$ conda install notebook ipykernel
$ ipython kernel install --user
$ conda install jupyter
$ ./setup
```

#### Pyenv users

If you installed Anaconda via [pyenv](https://github.com/yyuu/pyenv), `source activate serenata_de_amor` will probably fail _unless_ you explicitly use the path to the Anaconda `activate` script. For example:

```console
$ source /usr/local/var/pyenv/versions/anaconda3-4.1.1/bin/activate serenata_de_amor
```

### Docker Installation Environment

You can user [Docker](https://docs.docker.com/engine/installation/) and [Docker Compose](https://docs.docker.com/compose/install/) to have a working environment:

1. Start the environment (it might take a while, the base image has 5.8GB and we also pull in lots of dependencies): `$ docker-compose up -d`
1. Create your `config.ini` file from the example: `$ cp config.ini.example config.ini`
1. Run the script to download data and other useful files: `$ docker-compose run --rm jupyter python src/fetch_datasets.py`
1. You can start Jupyter Notebooks and access them at [localhost:8888](http://localhost:8888): `$ docker-compose run --rm jupyter jupyter notebook`

If you want to access the console:

```console
$ docker-compose run --rm jupyter bash
```

## Best practices

In order to avoid tons of conflicts when trying to merge [Jupyter Notebooks](http://jupyter.org), there are some [guidelines we follow](http://www.svds.com/jupyter-notebook-best-practices-for-data-science/).

That said one of our best practices is creating a `.html` and a `.py` version of each notebook. This can be done automatically and painlessly by editing the config file `~/.jupyter/jupyter_notebook_config.py` and adding the folowing code:

```python
### If you want to auto-save .html and .py versions of your notebook:
# modified from: https://github.com/ipython/ipython/issues/8009
import os
from subprocess import check_call

def post_save(model, os_path, contents_manager):
    """post-save hook for converting notebooks to .py scripts"""
    if model['type'] != 'notebook':
        return # only do this for notebooks
    d, fname = os.path.split(os_path)
    check_call(['jupyter', 'nbconvert', '--to', 'script', fname], cwd=d)
    check_call(['jupyter', 'nbconvert', '--to', 'html', fname], cwd=d)

c.FileContentsManager.post_save_hook = post_save
```

Beyond that we have five big directories with different purposes:

| Directory | Purpose | File naming |
|-----------|---------|-------------|
| **`develop/`** | This is where we _explore_ data, feel free to create your own notebook for your exploration. | `[ISO 8601 date]-[author-username]-[2-4 word description].ipynb` (e.g. `2016-05-13-anaschwendler-air-tickets.ipynb`) |
|**`report/`** | This is where we write up the findings and results, here is where we put together different data, analysis and strategies to make a point, feel free to jump in. | Meaningful title for the report (e.g. `Transport-allowances.ipynb` |
| **`src/`** | This is where our auxiliary scripts lie: code to scrap data, to convert stuff, etc. | Small caps, no special character, `-` instead of spaces. |
| **`data/`** | This is not supposed to be committed, but it is where saved databases will be stored locally (scripts from `src/` should be able to get this data for you); a copy of this data will be available elsewhere (_just in case_). | Date prefix, small caps, no special character, `-` instead of spaces, preference for `.xz` compressed CSV (`YYYY-MM-DD-my-dataset.xz`). |
| **`docs/`** | Once a new subject, theme or datset is added to project, would be nice to have some documentation describing these items and how others can use them. | Small caps whenever possible, no special character, `-` instead of spaces, preference for `.md` Markdown files. |  |

### The toolbox and our the source files (`src/`)

Here we explain what each script from `src/` and the `serenata_toolbox` do for you:

##### One toolbox to rule them all

With the [toolbox](https://github.com/datasciencebr/serenata-toolbox) you can download, translate and convert the dataset from XML to CSV. You can chec the [toolbox docs](http://serenata-toolbox.readthedocs.io/en/latest/) too.


When you run our setup, the toolbox is installed and all our datasets are downloaded to your `data/` directory. This is handled by these two single lines:
```python
from serenata_toolbox.datasets import fetch_latest_backup
fetch_latest_backup('data/')
```

<<<<<<< HEAD
1. `src/fetch_datasets.py --from-source` downloads all CEAP datasets to `data/` from the official source (in XML format in Portuguese) .

1. `src/fetch_datasets.py` downloads the CEAP datasets into `data/`; it can download them from the official source (in XML format in Portuguese) or from our backup server (`.xz` compressed CSV format, with headers translated to English).

1. `src/xml2csv.py` converts the original XML datasets to `.xz` compressed CSV format.

1. `src/translate_datasets.py` translates the datasets file names and the labels of the variables within these files.

=======
##### Quota for Exercising Parliamentary Activity (CEAP)
1. `src/group_receipts.py` creates a `data/YYYY-MM-DD-reimbursements.xz` file with grouped data from all of the available datasets (`data/YYYY-MM-DD-current-year.xz`, `data/YYYY-MM-DD-last-year.xz` and `data/YYYY-MM-DD-previous-years.xz`)
>>>>>>> 95144481
1. `src/translation_table.py` creates a `data/YYYY-MM-DD-ceap-datasets.md` file with details of the meaning and of the translation of each variable from the _Quota for Exercising Parliamentary Activity_ datasets.


<<<<<<< HEAD
1. `src/fetch_cnpj_info.py` iterate over the CEAP datasets looking for supplier unique documents (CNPJ) and create a local dataset with each supplier info.

1. `src/clean_cnpj_info_dataset.py` clean up and translate the supplier info dataset.
=======
##### Suppliers information (CNPJ)
1. `src/fetch_cnpj_info.py` iterates over the CEAP datasets looking for supplier unique documents (CNPJ) and creates a local dataset with each supplier info.
1. `src/clean_cnpj_info_dataset.py` clean up and translate the supplier info dataset.
1. `src/geocode_addresses.py` iterates over the supplier info dataset and add geolocation data to it (it uses the Google Maps API set in `config.ini`).
>>>>>>> 95144481

1. `src/geocode_addresses.py` iterate over the supplier info dataset and add geolocation data to it (it uses the Google Maps API set in `config.ini`).

##### Other datasets

1. `src/get_family_names.py` gets the names of the parents of congresspeople from the congress website and saves them to `data/YYYY-MM-DD-congressperson_relatives.xz` (and it may save some data to `data/YYYY-MM-DD-congressperson_relatives_raw.xz` in case it fails to parse the names)

<<<<<<< HEAD
1. `src/fetch_sex_places.py` iterates over the supplier info dataset and adds the closest _suspicious_ sex place data to it. A sex place is a venue nearby that are classified as night club, massage house, and other adult entertainment venues (it uses the Google API set in `config.ini`). You can run the script several times and it will only search for sex places in the surrounding of companies that has no results for sex places yet.

##### Miscellaneous
1. `src/backup_data.py` uploads files from `data/` to an Amazon S3 bucket set on `config.ini` .
=======
##### Federal Budget

1. `src/fetch_federal_budget_datasets.py` downloads datasets files of agreements made with Federal Budget and their related amendments.  The script gets the lastest version available for each dataset, unpacks, translates columns to english and saves them into `data/`. The files are named as follows:
 - Agreements:  `YYYY-MM-DD-agreements.xz`
 - Amendments: `YYYY-MM-DD-amendments.xz`

##### Companies and Non-Profit Entities with sanctions (CEIS, CEPIM and CNEP).

1. `src/fetch_federal_sanctions.py` downloads all three datasets files (CEIS, CEPIM and CNEP) from official source. The script gets the lastest version available for each dataset, unpacks, translates columns to english and saves them into `data/`. The files are named as follows:
 - CEIS: `YYYY-MM-DD-inident-and-suspended-companies.xz`
 - CEPIM:  `YYYY-MM-DD-impeded-non-profit-entities.xz`
 - CNEP: `YYYY-MM-DD-national-register-punished-companies.xz`
>>>>>>> 95144481

### Datasets (`data/`)

Here we explain what are the datasets inside `data/`. They are not part of this repository, but can be downloaded with the [toolbox](https://github.com/datasciencebr/serenata-toolbox). Most files are `.xz` compressed CSV.
All files are named with a [ISO 8601](https://en.wikipedia.org/wiki/ISO_8601) date suffix.

1. `data/YYYY-MM-DD-current-year.xz`, `data/YYYY-MM-DD-last-year.xz` and `data/YYYY-MM-DD-previous-years.xz`: Datasets from the _Quota for Exercising Parliamentary Activity_; for details on its variables and meaning, check `data/YYYY-MM-DD-ceap-datasets.md`.

1. `data/datasets-format.html`: Original HTML in Portuguese from the Chamber of Deputies explaining CEAP dataset variables.

1. `data/YYYY-MM-DD-ceap-datasets.md`: Table comparing contents from `data/YYYY-MM-DD-datasets_format.html` and our translation of variable names and descriptions.

1. `data/YYYY-MM-DD-companies.xz`: Dataset with suppliers info containing all the fields offered in the [Federal Revenue alternative API](http://receitaws.com.br) and complemented with geolocation (latitude and longitude) gathered from Google Maps.
<<<<<<< HEAD

1. `data/YYYY-MM-DD-congressperson_relatives.xz` contains data on the relatives of congresspeople and the nature of their relationship

1. `data/YYYY-MM-DD-congressperson_relatives_raw.xz` also contains data on the relatives of congresspeople, but is only created if `src/get_family_names.py` fails to handle some names
=======
1. `data/YYYY-MM-DD-congressperson_relatives.xz` contains data on the relatives of congresspeople and the nature of their relationship.
1. `data/YYYY-MM-DD-congressperson_relatives_raw.xz` also contains data on the relatives of congresspeople, but is only created if `src/get_family_names.py` fails to handle some names.
>>>>>>> 95144481

1. `data/YYYY-MM-DD-sex-place-distances.xz` contains the CNPJ of companies from `data/YYYY-MM-DD-companies.xz` together with the info and some data about the nearest sex place to it (see `src/fetch_sex_places.py`).

## Four moments

The project basically happens in four moments, and contributions are welcomed in all of them:

| Moment | Description | Focus | Target |
|--------|-------------|-------|--------|
| **Possibilities** | To structure hypotheses and strategies taking into account (a) the source of the data, (b) how feasible it is to get this data, and (c) what is the purpose of bringing this data into the project.| Contributions here require more sagacity than technical skills.| [GitHub Issues](https://github.com/codelandev/serenata-de-amor/issues) |
| **Data collection** | Once one agrees that a certain _possibility_ is worth it, one might want to start writing code to get the data (these scripts go into `src/`). | Technical skills in scrapping data and using APIs. | `src/`, `data/` and `docs/` |
| **Exploring** | Once data is ready to be used, one might want to start exploring and analyzing it. | Here what matters is mostly data science skills. | `develop/` |
| **Reporting** | Once a relevant finding emerges from the previous stages, this finding might be gathered with other similar findings (e.g. put together explorations on airline tickets, car rentals and geolocation under a report on transportation) on a report. | Contributions here require good communication skills and very basic understanding of quantitative methods. | `report/` |

## More about the Quota for Exercising Parliamentary Activity (CEAP)

If you read Portuguese there is [the official page](http://www2.camara.leg.br/participe/fale-conosco/perguntas-frequentes/cota-para-o-exercicio-da-atividade-parlamentar) with the legal pieces defining the quota and also [a human version of the main text](docs/CEAP.md) we made.

Also you can find more about the dataset variables [in Jarbas](http://jarbas.datasciencebr.com/static/ceap-datasets.html) or in `data/YYYY-MM-DD-ceap-datasets.md` that was downloaded when you [ran the setup](#one-toolbox-to-rule-them-all).

## More about Federal Budget

As a secondary goal, some datasets related to Federal Budget and its uses were analyzed crossing them with datasets of inident and suspect companies that have suffered some sanction by Federal Government and are suspended from entering into any type of contract with Federal Government during sactions.

It is a work in progress as other datasets can be downloaded from [SICONV](http://portal.convenios.gov.br/download-de-dados) and documentation can also be improved.

You can read more about these datasets at:
- [federal-budget-agreements-datasets.md](docs/federal-budget-agreements-datasets.md)
- [companies-with-federal-sanctions-datasets.md](docs/companies-with-federal-sanctions-datasets.md)

The notebook with the analysis are:
- 2016-12-12-marcusrehm-federal-budget-companies-with-sanctions.ipynb
- 2017-01-15-marcusrehm-congressperson-reimbursements-from-companies-with-sanctions.ipynb<|MERGE_RESOLUTION|>--- conflicted
+++ resolved
@@ -124,45 +124,23 @@
 fetch_latest_backup('data/')
 ```
 
-<<<<<<< HEAD
-1. `src/fetch_datasets.py --from-source` downloads all CEAP datasets to `data/` from the official source (in XML format in Portuguese) .
-
-1. `src/fetch_datasets.py` downloads the CEAP datasets into `data/`; it can download them from the official source (in XML format in Portuguese) or from our backup server (`.xz` compressed CSV format, with headers translated to English).
-
-1. `src/xml2csv.py` converts the original XML datasets to `.xz` compressed CSV format.
-
-1. `src/translate_datasets.py` translates the datasets file names and the labels of the variables within these files.
-
-=======
 ##### Quota for Exercising Parliamentary Activity (CEAP)
 1. `src/group_receipts.py` creates a `data/YYYY-MM-DD-reimbursements.xz` file with grouped data from all of the available datasets (`data/YYYY-MM-DD-current-year.xz`, `data/YYYY-MM-DD-last-year.xz` and `data/YYYY-MM-DD-previous-years.xz`)
->>>>>>> 95144481
 1. `src/translation_table.py` creates a `data/YYYY-MM-DD-ceap-datasets.md` file with details of the meaning and of the translation of each variable from the _Quota for Exercising Parliamentary Activity_ datasets.
 
 
-<<<<<<< HEAD
-1. `src/fetch_cnpj_info.py` iterate over the CEAP datasets looking for supplier unique documents (CNPJ) and create a local dataset with each supplier info.
-
-1. `src/clean_cnpj_info_dataset.py` clean up and translate the supplier info dataset.
-=======
 ##### Suppliers information (CNPJ)
 1. `src/fetch_cnpj_info.py` iterates over the CEAP datasets looking for supplier unique documents (CNPJ) and creates a local dataset with each supplier info.
 1. `src/clean_cnpj_info_dataset.py` clean up and translate the supplier info dataset.
 1. `src/geocode_addresses.py` iterates over the supplier info dataset and add geolocation data to it (it uses the Google Maps API set in `config.ini`).
->>>>>>> 95144481
 
-1. `src/geocode_addresses.py` iterate over the supplier info dataset and add geolocation data to it (it uses the Google Maps API set in `config.ini`).
+##### Miscellaneous
+1. `src/backup_data.py` uploads files from `data/` to an Amazon S3 bucket set on `config.ini` .
 
-##### Other datasets
+##### Politician's relatives
 
 1. `src/get_family_names.py` gets the names of the parents of congresspeople from the congress website and saves them to `data/YYYY-MM-DD-congressperson_relatives.xz` (and it may save some data to `data/YYYY-MM-DD-congressperson_relatives_raw.xz` in case it fails to parse the names)
 
-<<<<<<< HEAD
-1. `src/fetch_sex_places.py` iterates over the supplier info dataset and adds the closest _suspicious_ sex place data to it. A sex place is a venue nearby that are classified as night club, massage house, and other adult entertainment venues (it uses the Google API set in `config.ini`). You can run the script several times and it will only search for sex places in the surrounding of companies that has no results for sex places yet.
-
-##### Miscellaneous
-1. `src/backup_data.py` uploads files from `data/` to an Amazon S3 bucket set on `config.ini` .
-=======
 ##### Federal Budget
 
 1. `src/fetch_federal_budget_datasets.py` downloads datasets files of agreements made with Federal Budget and their related amendments.  The script gets the lastest version available for each dataset, unpacks, translates columns to english and saves them into `data/`. The files are named as follows:
@@ -175,7 +153,6 @@
  - CEIS: `YYYY-MM-DD-inident-and-suspended-companies.xz`
  - CEPIM:  `YYYY-MM-DD-impeded-non-profit-entities.xz`
  - CNEP: `YYYY-MM-DD-national-register-punished-companies.xz`
->>>>>>> 95144481
 
 ### Datasets (`data/`)
 
@@ -183,23 +160,11 @@
 All files are named with a [ISO 8601](https://en.wikipedia.org/wiki/ISO_8601) date suffix.
 
 1. `data/YYYY-MM-DD-current-year.xz`, `data/YYYY-MM-DD-last-year.xz` and `data/YYYY-MM-DD-previous-years.xz`: Datasets from the _Quota for Exercising Parliamentary Activity_; for details on its variables and meaning, check `data/YYYY-MM-DD-ceap-datasets.md`.
-
 1. `data/datasets-format.html`: Original HTML in Portuguese from the Chamber of Deputies explaining CEAP dataset variables.
-
 1. `data/YYYY-MM-DD-ceap-datasets.md`: Table comparing contents from `data/YYYY-MM-DD-datasets_format.html` and our translation of variable names and descriptions.
-
 1. `data/YYYY-MM-DD-companies.xz`: Dataset with suppliers info containing all the fields offered in the [Federal Revenue alternative API](http://receitaws.com.br) and complemented with geolocation (latitude and longitude) gathered from Google Maps.
-<<<<<<< HEAD
-
-1. `data/YYYY-MM-DD-congressperson_relatives.xz` contains data on the relatives of congresspeople and the nature of their relationship
-
-1. `data/YYYY-MM-DD-congressperson_relatives_raw.xz` also contains data on the relatives of congresspeople, but is only created if `src/get_family_names.py` fails to handle some names
-=======
 1. `data/YYYY-MM-DD-congressperson_relatives.xz` contains data on the relatives of congresspeople and the nature of their relationship.
 1. `data/YYYY-MM-DD-congressperson_relatives_raw.xz` also contains data on the relatives of congresspeople, but is only created if `src/get_family_names.py` fails to handle some names.
->>>>>>> 95144481
-
-1. `data/YYYY-MM-DD-sex-place-distances.xz` contains the CNPJ of companies from `data/YYYY-MM-DD-companies.xz` together with the info and some data about the nearest sex place to it (see `src/fetch_sex_places.py`).
 
 ## Four moments
 
