--- conflicted
+++ resolved
@@ -196,16 +196,13 @@
 1. `data/YYYY-MM-DD-companies.xz`: Dataset with suppliers info containing all the fields offered in the [Federal Revenue alternative API](http://receitaws.com.br) and complemented with geolocation (latitude and longitude) gathered from Google Maps.
 1. `data/YYYY-MM-DD-congressperson_relatives.xz` contains data on the relatives of congresspeople and the nature of their relationship.
 1. `data/YYYY-MM-DD-congressperson_relatives_raw.xz` also contains data on the relatives of congresspeople, but is only created if `src/get_family_names.py` fails to handle some names.
-<<<<<<< HEAD
-1. `data/YYYY-MM-DD-receipts-texts.xz` OCR of nearly 200k reimbursement receipts using Google's Cloud Vision API, for more information see the documentation on [docs/receipts-ocr.md](docs/receipts-ocr.md)
-=======
 1. `data/YYYY-MM-DD-deputies-advisors.xz` contains data from advisors of each deputy in the current term along with the deputy number and deputy name.
 1. `data/YYYY-MM-DD-sex-place-distances` contains data from the closest sex related place (cat houses, night clubs, massage parlours etc.) to each company (including distance in meters) — this dataset is just a sample (check [this notebook](develop/2017-04-21-cuducos-explore-sex-places-dataset.ipynb) for details).
 1. `data/YYYY-MM-DD-tse-candidates.xz` contains information about politicians candidacy over the last years. Can be used to extract a list of all politicians in Brazil.
 1. `data/YYYY-MM-DD-congressperson-details.xz` contains the birth date, gender and civil name of congresspeople.
 1. `data/YYYY-MM-DD-brazilian-cities.csv` contains information about all Brazilian cities (e.g. city code, state and name).
-
->>>>>>> 252be155
+1. `data/YYYY-MM-DD-receipts-texts.xz` OCR of nearly 200k reimbursement receipts using Google's Cloud Vision API, for more information see the documentation on [docs/receipts-ocr.md](docs/receipts-ocr.md)
+
 
 ## Four moments
 
