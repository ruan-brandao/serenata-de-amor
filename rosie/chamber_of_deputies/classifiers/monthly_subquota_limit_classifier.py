import numpy as np
import pandas as pd
from sklearn.base import TransformerMixin


class MonthlySubquotaLimitClassifier(TransformerMixin):
    """
    Monthly Subquota Limit classifier.

    Dataset
    -------
    issue_date : datetime column
        Date when the expense was made.

    month : int column
        The quota month matching the expense request.

    net_value : float column
        The value of the expense.

    subquota_number : category column
        A number to classify a category of expenses.

    year : int column
        The quota year matching the expense request.
    """

    KEYS = ['applicant_id', 'month', 'year']
    COLS = ['applicant_id',
            'issue_date',
            'month',
            'net_value',
            'subquota_number',
            'year']

    def fit(self, X):
        self.X = X
        self._X = self.X[self.COLS].copy()
        self.__create_columns()
        return self

    def transform(self, X=None):
        self.limits = [
            {
<<<<<<< HEAD
                # Automotive vehicle renting or charter before 2017-06-15
                'data': self._X.query('(subquota_number == "120") & ((reimbursement_month >= datetime(2015, 4, 1)) & (reimbursement_month <= datetime(2017, 4, 1)))'),
                'monthly_limit': 1090000,
            },
            {
                # Automotive vehicle renting or charter after 2017-05-16 (Ato de Mesa #183)
                'data': self._X.query('(subquota_number == "120") & (reimbursement_month >= datetime(2017, 5, 1))'),
=======
                # Automotive vehicle renting or charter (From 04/2015 to 06/2017)
                'data': self._X.query('(subquota_number == "120") & (reimbursement_month >= datetime(2015, 4, 1)) & (reimbursement_month <= datetime(2017, 6, 1))'),
                'monthly_limit': 1090000,
            },
            {
                # Automotive vehicle renting or charter (From 07/2017)
                'data': self._X.query('(subquota_number == "120") & (reimbursement_month >= datetime(2017, 7, 1))'),
>>>>>>> d73a9bb7
                'monthly_limit': 1271300,
            },
            {
                # Taxi, toll and parking
                'data': self._X.query('(subquota_number == "122") & (reimbursement_month >= datetime(2015, 4, 1))'),
                'monthly_limit': 270000,
            },
            {
                # Fuels and lubricants
                'data': self._X.query('(subquota_number == "3") & (reimbursement_month >= datetime(2015, 10, 1))'),
                'monthly_limit': 600000,
            },
            {
                # Security service provided by specialized company
                'data': self._X.query('(subquota_number == "8") & (reimbursement_month >= datetime(2015, 4, 1))'),
                'monthly_limit': 870000,
            },
            {
                # Participation in course, talk or similar event
                'data': self._X.query('(subquota_number == "137") & (reimbursement_month >= datetime(2015, 11, 1))'),
                'monthly_limit': 769716,
            },
        ]
        return self

    def predict(self, X=None):
        self._X['is_over_monthly_subquota_limit'] = False
        for metadata in self.limits:
            data, monthly_limit = metadata['data'], metadata['monthly_limit']
            if len(data):
                surplus_reimbursements = self.__find_surplus_reimbursements(data, monthly_limit)
                self._X.loc[surplus_reimbursements.index,
                            'is_over_monthly_subquota_limit'] = True
        results = self._X.loc[self.X.index, 'is_over_monthly_subquota_limit']
        return np.r_[results]

    def predict_proba(self, X=None):
        return 1.

    def __create_columns(self):
        self._X['net_value_int'] = (self._X['net_value'] * 100).apply(int)

        self._X['coerced_issue_date'] = \
            pd.to_datetime(self._X['issue_date'], errors='coerce')
        self._X.sort_values('coerced_issue_date', kind='mergesort', inplace=True)

        reimbursement_month = self._X[['year', 'month']].copy()
        reimbursement_month['day'] = 1
        self._X['reimbursement_month'] = pd.to_datetime(reimbursement_month)

    def __find_surplus_reimbursements(self, data, monthly_limit):
        grouped = data.groupby(self.KEYS).apply(self.__create_cumsum_cols)
        return grouped[grouped['cumsum_net_value'] > monthly_limit]

    def __create_cumsum_cols(self, subset):
        subset['cumsum_net_value'] = subset['net_value_int'].cumsum()
        return subset<|MERGE_RESOLUTION|>--- conflicted
+++ resolved
@@ -42,15 +42,6 @@
     def transform(self, X=None):
         self.limits = [
             {
-<<<<<<< HEAD
-                # Automotive vehicle renting or charter before 2017-06-15
-                'data': self._X.query('(subquota_number == "120") & ((reimbursement_month >= datetime(2015, 4, 1)) & (reimbursement_month <= datetime(2017, 4, 1)))'),
-                'monthly_limit': 1090000,
-            },
-            {
-                # Automotive vehicle renting or charter after 2017-05-16 (Ato de Mesa #183)
-                'data': self._X.query('(subquota_number == "120") & (reimbursement_month >= datetime(2017, 5, 1))'),
-=======
                 # Automotive vehicle renting or charter (From 04/2015 to 06/2017)
                 'data': self._X.query('(subquota_number == "120") & (reimbursement_month >= datetime(2015, 4, 1)) & (reimbursement_month <= datetime(2017, 6, 1))'),
                 'monthly_limit': 1090000,
@@ -58,7 +49,6 @@
             {
                 # Automotive vehicle renting or charter (From 07/2017)
                 'data': self._X.query('(subquota_number == "120") & (reimbursement_month >= datetime(2017, 7, 1))'),
->>>>>>> d73a9bb7
                 'monthly_limit': 1271300,
             },
             {
