from unittest import TestCase

import numpy as np
import pandas as pd

from rosie.chamber_of_deputies.classifiers.monthly_subquota_limit_classifier import MonthlySubquotaLimitClassifier


class TestMonthlySubquotaLimitClassifier(TestCase):
    '''Testing Monthly Subquota Limit Classifier.

    To include new test cases edit `MONTHLY_SUBQUOTA_LIMIT_FIXTURE_FILE`.
    Each test case must have the following fields (see existing test cases as examples):

    applicant_id:
        A personal identifier code for every person making expenses.
        Use the same number to group a test case that requires more than one
        expense request.

    subquota_number:
        A number to classify a category of expenses.

        Allowed values:
          3 -- Fuels and lubricants
          8 -- Security service provided by specialized company
        120 -- Automotive vehicle renting or charter
        122 -- Taxi, toll and parking
        137 -- Participation in course, talk or similar event

    issue_date:
        Date when the expense was made.

    year:
        The quota year matching the expense request.

    month:
        The quota month matching the expense request.

    net_value:
        The value of the expense.

    expected_prediction:
        True or False indicating if this test case must be classified as suspicious or not.

    test_case_description:
        Description of what is being tested in this test case (also showed when test fails)
    '''

    MONTHLY_SUBQUOTA_LIMIT_FIXTURE_FILE = 'rosie/chamber_of_deputies/tests/fixtures/monthly_subquota_limit_classifier.csv'

    def setUp(self):
        self.full_dataset = pd.read_csv(
            self.MONTHLY_SUBQUOTA_LIMIT_FIXTURE_FILE, dtype={'subquota_number': np.str})
        self.dataset = self.full_dataset[
            ['applicant_id', 'subquota_number', 'issue_date', 'year', 'month', 'net_value']]
        self.test_result_dataset = self.full_dataset[['expected_prediction', 'test_case_description']]

        self.subject = MonthlySubquotaLimitClassifier()
        self.subject.fit_transform(self.dataset)
        self.prediction = self.subject.predict(self.dataset)

<<<<<<< HEAD
    def test_predictions(self):
        for index, row in self.test_result_dataset.iterrows():
            self.assertEqual(
                self.prediction[index],
                row['expected_prediction'],
                msg='Line {0}: {1}'.format(row, row['test_case_description']))
=======
    def test_predict_false_when_not_in_date_range(self):
        assert_array_equal(np.repeat(False, 10),
                           self.prediction[[0, 1, 18, 19, 27, 28, 36, 37, 45, 46]])

    def test_predict_false_when_under_the_limit(self):
        assert_array_equal(np.repeat(False, 12),
                           self.prediction[[2, 3, 11, 12, 20, 21, 29, 30, 38, 39, 47, 48]])

    def test_predict_false_when_exactly_on_the_limit(self):
        assert_array_equal(np.repeat(False, 12),
                           self.prediction[[4, 5, 13, 14, 22, 23, 31, 32, 40, 41, 49, 50]])

    def test_predict_true_when_over_the_limit(self):
        assert_array_equal(np.r_[[False, True, True]],
                           self.prediction[[6, 7, 8]])
        assert_array_equal(np.r_[[False, True, True]],
                           self.prediction[[15, 16, 17]])
        assert_array_equal(np.r_[[False, True, True]],
                           self.prediction[[24, 25, 26]])
        assert_array_equal(np.r_[[False, True, True]],
                           self.prediction[[33, 34, 35]])
        assert_array_equal(np.r_[[False, True, True]],
                           self.prediction[[42, 43, 44]])
        assert_array_equal(np.r_[[False, True, True]],
                           self.prediction[[51, 52, 53]])

    def test_predict_proba(self):
        self.assertEqual(self.subject.predict_proba(), 1)
>>>>>>> d73a9bb7
<|MERGE_RESOLUTION|>--- conflicted
+++ resolved
@@ -59,40 +59,10 @@
         self.subject.fit_transform(self.dataset)
         self.prediction = self.subject.predict(self.dataset)
 
-<<<<<<< HEAD
+
     def test_predictions(self):
         for index, row in self.test_result_dataset.iterrows():
             self.assertEqual(
                 self.prediction[index],
                 row['expected_prediction'],
-                msg='Line {0}: {1}'.format(row, row['test_case_description']))
-=======
-    def test_predict_false_when_not_in_date_range(self):
-        assert_array_equal(np.repeat(False, 10),
-                           self.prediction[[0, 1, 18, 19, 27, 28, 36, 37, 45, 46]])
-
-    def test_predict_false_when_under_the_limit(self):
-        assert_array_equal(np.repeat(False, 12),
-                           self.prediction[[2, 3, 11, 12, 20, 21, 29, 30, 38, 39, 47, 48]])
-
-    def test_predict_false_when_exactly_on_the_limit(self):
-        assert_array_equal(np.repeat(False, 12),
-                           self.prediction[[4, 5, 13, 14, 22, 23, 31, 32, 40, 41, 49, 50]])
-
-    def test_predict_true_when_over_the_limit(self):
-        assert_array_equal(np.r_[[False, True, True]],
-                           self.prediction[[6, 7, 8]])
-        assert_array_equal(np.r_[[False, True, True]],
-                           self.prediction[[15, 16, 17]])
-        assert_array_equal(np.r_[[False, True, True]],
-                           self.prediction[[24, 25, 26]])
-        assert_array_equal(np.r_[[False, True, True]],
-                           self.prediction[[33, 34, 35]])
-        assert_array_equal(np.r_[[False, True, True]],
-                           self.prediction[[42, 43, 44]])
-        assert_array_equal(np.r_[[False, True, True]],
-                           self.prediction[[51, 52, 53]])
-
-    def test_predict_proba(self):
-        self.assertEqual(self.subject.predict_proba(), 1)
->>>>>>> d73a9bb7
+                msg='Line {0}: {1}'.format(row, row['test_case_description']))