--- conflicted
+++ resolved
@@ -1,10 +1,6 @@
 *.pyc
 .coverage
+.env
 .python-version
 __pycache__/
-<<<<<<< HEAD
-htmlcov/
-.env
-=======
-htmlcov/
->>>>>>> 5dbf659e
+htmlcov/